mod bridge_extra_info;
mod bridge_pool_assignment;
mod bridge_server_descriptor;
mod server_descriptor;
pub(crate) mod utils;

pub use bridge_extra_info::BridgeExtraInfo;
pub use bridge_pool_assignment::BridgePoolAssignment;
pub use bridge_server_descriptor::BridgeServerDescriptor;
pub use server_descriptor::ServerDescriptor;

use std::fmt;
use std::str::FromStr;

use serde::{Deserialize, Serialize};

use crate::error::{Error, ErrorKind};

/// Type of a descriptor, unversionned
#[derive(Clone, Debug, PartialEq, Eq, PartialOrd, Ord)]
pub enum Type {
    BandwidthFile,
    BridgeExtraInfo,
    BridgeNetworkStatus,
    BridgePoolAssignment,
    BridgeServerDescriptor,
    BridgestrapStats,
    DirKeyCertificate3,
    Directory,
    ExtraInfo,
    Microdescriptor,
    NetworkStatus2,
    NetworkStatusConsensus3,
    NetworkStatusMicrodescConsensus3,
    NetworkStatusVote3,
    ServerDescriptor,
    SnowflakeStats,
    Tordnsel,
    Torperf,
    Unknown(String),
}

impl Type {
    pub const ALL_TYPES: [Type; 18] = [
        Type::BandwidthFile,
        Type::BridgeExtraInfo,
        Type::BridgeNetworkStatus,
        Type::BridgePoolAssignment,
        Type::BridgeServerDescriptor,
        Type::BridgestrapStats,
        Type::DirKeyCertificate3,
        Type::Directory,
        Type::ExtraInfo,
        Type::Microdescriptor,
        Type::NetworkStatus2,
        Type::NetworkStatusConsensus3,
        Type::NetworkStatusMicrodescConsensus3,
        Type::NetworkStatusVote3,
        Type::ServerDescriptor,
        Type::SnowflakeStats,
        Type::Tordnsel,
        Type::Torperf,
    ];

    pub fn as_str(&self) -> &str {
        use Type::*;
        match self {
            BandwidthFile => "bandwidth-file",
            BridgeExtraInfo => "bridge-extra-info",
            BridgeNetworkStatus => "bridge-network-status",
            BridgePoolAssignment => "bridge-pool-assignment",
            BridgeServerDescriptor => "bridge-server-descriptor",
            BridgestrapStats => "bridgestrap-stats",
            DirKeyCertificate3 => "dir-key-certificate-3",
            Directory => "directory",
            ExtraInfo => "extra-info",
            Microdescriptor => "microdescriptor",
            NetworkStatus2 => "network-status-2",
            NetworkStatusConsensus3 => "network-status-consensus-3",
            NetworkStatusMicrodescConsensus3 => "network-status-microdesc-consensus-3",
            NetworkStatusVote3 => "network-status-vote-3",
            ServerDescriptor => "server-descriptor",
            SnowflakeStats => "snowflake-stats",
            Tordnsel => "tordnsel",
            Torperf => "torperf",
            Unknown(s) => s.as_ref(),
        }
    }
}

impl FromStr for Type {
    type Err = std::convert::Infallible;

    fn from_str(val: &str) -> Result<Self, Self::Err> {
        use Type::*;
        Ok(match val {
            "bandwidth-file" => BandwidthFile,
            "bridge-extra-info" => BridgeExtraInfo,
            "bridge-network-status" => BridgeNetworkStatus,
            "bridge-pool-assignment" => BridgePoolAssignment,
            "bridge-server-descriptor" => BridgeServerDescriptor,
            "bridgestrap-stats" => BridgestrapStats,
            "dir-key-certificate-3" => DirKeyCertificate3,
            "directory" => Directory,
            "extra-info" => ExtraInfo,
            "microdescriptor" => Microdescriptor,
            "network-status-2" => NetworkStatus2,
            "network-status-consensus-3" => NetworkStatusConsensus3,
            "network-status-microdesc-consensus-3" => NetworkStatusMicrodescConsensus3,
            "network-status-vote-3" => NetworkStatusVote3,
            "server-descriptor" => ServerDescriptor,
            "snowflake-stats" => SnowflakeStats,
            "tordnsel" => Tordnsel,
            "torperf" => Torperf,
            other => dbg!(Unknown(other.to_owned())),
        })
    }
}

impl fmt::Display for Type {
    fn fmt(&self, f: &mut fmt::Formatter<'_>) -> fmt::Result {
        f.write_str(self.as_str())
    }
}

/// Type of a descriptor with version
#[derive(Clone, Debug, PartialEq, Eq, PartialOrd, Ord)]
pub struct VersionnedType {
    pub ttype: Type,
    pub version: (u32, u32),
}

impl VersionnedType {
    pub fn parse(input: &str) -> nom::IResult<&str, Self, nom::error::Error<&str>> {
        use crate::descriptor::nom_combinators::*;

        let (i, _) = tag("@type ")(input)?;
        let (i, ttype) = map(take_till(|c| c == ' '), |ttype| {
            Type::from_str(ttype).unwrap()
        })(i)?;
        let (i, _) = space1(i)?;
        let (i, major) = u32(i)?;
        let (i, _) = tag(".")(i)?;
        let (i, minor) = u32(i)?;
        let (i, _) = line_ending(i)?;

        Ok((
            i,
            VersionnedType {
                ttype,
                version: (major, minor),
            },
        ))
    }
}

impl fmt::Display for VersionnedType {
    fn fmt(&self, f: &mut fmt::Formatter<'_>) -> fmt::Result {
        write!(
            f,
            "@type {} {}.{}",
            self.ttype, self.version.0, self.version.1
        )
    }
}

impl Serialize for VersionnedType {
    fn serialize<S>(&self, serializer: S) -> Result<S::Ok, S::Error>
    where
        S: serde::Serializer,
    {
        serializer.serialize_str(&format!(
            "{} {}.{}",
            self.ttype.as_str(),
            self.version.0,
            self.version.1
        ))
    }
}

impl<'de> Deserialize<'de> for VersionnedType {
    fn deserialize<D>(deserializer: D) -> Result<Self, D::Error>
    where
        D: serde::Deserializer<'de>,
    {
        use serde::de::Error;
        let s = String::deserialize(deserializer)?;
        let (ttype, version) = s
            .split_once(' ')
            .ok_or_else(|| Error::custom("invalid value: missing space".to_owned()))?;
        let (major, minor) = version
            .split_once('.')
            .ok_or_else(|| Error::custom("invalid value: missing dot".to_owned()))?;

        let ttype = Type::from_str(ttype).unwrap();
        let major = major
            .parse()
            .map_err(|_| Error::custom("invalid value: invalid major".to_owned()))?;
        let minor = minor
            .parse()
            .map_err(|_| Error::custom("invalid value: invalid minor".to_owned()))?;

        Ok(VersionnedType {
            ttype,
            version: (major, minor),
        })
    }
}

<<<<<<< HEAD
impl Descriptor {
    pub fn decode(raw_descriptor: &str) -> Result<Self, Error> {
        let (buff, vt) = VersionnedType::parse(raw_descriptor)?;

        match vt.ttype {
            Type::BridgeExtraInfo => Ok(Descriptor::BridgeExtraInfo(BridgeExtraInfo::parse(
                buff, vt.version,
            )?)),
            Type::BridgePoolAssignment => Ok(Descriptor::BridgePoolAssignment(
                BridgePoolAssignment::parse(buff, vt.version)?,
            )),
            Type::BridgeServerDescriptor => Ok(Descriptor::BridgeServerDescriptor(
                BridgeServerDescriptor::parse(buff, vt.version)?,
            )),
            Type::ServerDescriptor => Ok(Descriptor::ServerDescriptor(ServerDescriptor::parse(
                buff, vt.version,
            )?)),
            t => Err(ErrorKind::UnsupportedDesc(format!(
                "unsupported descriptor {}, not implemented",
                t
            ))
            .into()),
        }
    }
}

=======
>>>>>>> 8170ae26
#[derive(Debug)]
pub enum Descriptor {
    BridgeExtraInfo(BridgeExtraInfo),
    BridgePoolAssignment(BridgePoolAssignment),
    BridgeServerDescriptor(BridgeServerDescriptor),
    ServerDescriptor(ServerDescriptor),
    /*
        BandwidthFile,
        BridgeNetworkStatus,
        BridgestrapStats,
        DirKeyCertificate3,
        Directory,
        ExtraInfo,
        Microdescriptor,
        NetworkStatus2,
        NetworkStatusConsensus3,
        NetworkStatusMicrodescConsensus3,
        NetworkStatusVote3,
        SnowflakeStats,
        Tordnsel,
        Torperf,
    */
}

impl Descriptor {
<<<<<<< HEAD
    pub fn bridge_extra_info(self) -> Result<BridgeExtraInfo, Self> {
        match self {
            Descriptor::BridgeExtraInfo(d) => Ok(d),
            _ => Err(self),
=======
    pub fn decode(raw_descriptor: &str) -> Result<Self, Error> {
        let (buff, vt) = VersionnedType::parse(raw_descriptor)?;

        match vt.ttype {
            Type::BridgePoolAssignment => Ok(Descriptor::BridgePoolAssignment(
                BridgePoolAssignment::parse(buff, vt.version)?,
            )),
            Type::BridgeServerDescriptor => Ok(Descriptor::BridgeServerDescriptor(
                BridgeServerDescriptor::parse(buff, vt.version)?,
            )),
            Type::ServerDescriptor => Ok(Descriptor::ServerDescriptor(ServerDescriptor::parse(
                buff, vt.version,
            )?)),
            t => Err(ErrorKind::UnsupportedDesc(format!(
                "unsupported descriptor {}, not implemented",
                t
            ))
            .into()),
>>>>>>> 8170ae26
        }
    }

    pub fn bridge_pool_assignment(self) -> Result<BridgePoolAssignment, Self> {
        match self {
            Descriptor::BridgePoolAssignment(d) => Ok(d),
            _ => Err(self),
        }
    }

    pub fn bridge_server_descriptor(self) -> Result<BridgeServerDescriptor, Self> {
        match self {
            Descriptor::BridgeServerDescriptor(d) => Ok(d),
            _ => Err(self),
        }
    }

    pub fn server_descriptor(self) -> Result<ServerDescriptor, Self> {
        match self {
            Descriptor::ServerDescriptor(d) => Ok(d),
            _ => Err(self),
        }
    }
}

#[derive(Debug)]
pub(crate) struct DescriptorLine<'a> {
    pub name: &'a str,
    pub values: Vec<&'a str>,
    pub cert: Option<&'a str>,
    pub line: u32,
}

impl<'a> DescriptorLine<'a> {
    pub fn parse(input: &'a str) -> nom::IResult<&str, Self, nom::error::Error<&str>> {
        use crate::descriptor::nom_combinators::*;
        let (i, (mut name, mut values)) = sp_separated(input)?;
        if name == "opt" && !values.is_empty() {
            name = values.remove(0);
        }
        let (i, _) = line_ending(i)?;
        let (i, cert) = opt(cert)(i)?;

        Ok((
            i,
            DescriptorLine {
                name,
                values,
                cert,
                line: 0,
            },
        ))
    }
}

#[cfg(test)]
mod tests {
    use crate::descriptor::file_reader::FileReader;

    use futures::stream::{StreamExt, TryStreamExt};

    use super::*;

    async fn read_test_file(filename: &str) -> Vec<Result<Descriptor, Error>> {
        let desc = FileReader::read_file(filename)
            .and_then(|s| async move { Descriptor::decode(&s) })
            .collect::<Vec<_>>()
            .await;
        desc
    }

    #[tokio::test]
    async fn test_bridge_server_descriptor() {
        let res = read_test_file("tests/bridge_server_descriptor_test").await;
        assert_eq!(res.len(), 1);
        assert!(res[0].is_ok());
    }

    #[tokio::test]
    async fn test_bridge_server_descriptors() {
        let res = read_test_file("tests/bridge_server_descriptor_ex").await;
        res.iter().for_each(|d| {
            assert!(d.is_ok());
        });
    }

    #[tokio::test]
    async fn test_bridge_extra_info() {
        let res = read_test_file("tests/bridge_extra_info_test").await;
        assert_eq!(res.len(), 1);
        assert!(res[0].is_ok());
    }
}<|MERGE_RESOLUTION|>--- conflicted
+++ resolved
@@ -207,35 +207,6 @@
     }
 }
 
-<<<<<<< HEAD
-impl Descriptor {
-    pub fn decode(raw_descriptor: &str) -> Result<Self, Error> {
-        let (buff, vt) = VersionnedType::parse(raw_descriptor)?;
-
-        match vt.ttype {
-            Type::BridgeExtraInfo => Ok(Descriptor::BridgeExtraInfo(BridgeExtraInfo::parse(
-                buff, vt.version,
-            )?)),
-            Type::BridgePoolAssignment => Ok(Descriptor::BridgePoolAssignment(
-                BridgePoolAssignment::parse(buff, vt.version)?,
-            )),
-            Type::BridgeServerDescriptor => Ok(Descriptor::BridgeServerDescriptor(
-                BridgeServerDescriptor::parse(buff, vt.version)?,
-            )),
-            Type::ServerDescriptor => Ok(Descriptor::ServerDescriptor(ServerDescriptor::parse(
-                buff, vt.version,
-            )?)),
-            t => Err(ErrorKind::UnsupportedDesc(format!(
-                "unsupported descriptor {}, not implemented",
-                t
-            ))
-            .into()),
-        }
-    }
-}
-
-=======
->>>>>>> 8170ae26
 #[derive(Debug)]
 pub enum Descriptor {
     BridgeExtraInfo(BridgeExtraInfo),
@@ -261,16 +232,13 @@
 }
 
 impl Descriptor {
-<<<<<<< HEAD
-    pub fn bridge_extra_info(self) -> Result<BridgeExtraInfo, Self> {
-        match self {
-            Descriptor::BridgeExtraInfo(d) => Ok(d),
-            _ => Err(self),
-=======
     pub fn decode(raw_descriptor: &str) -> Result<Self, Error> {
         let (buff, vt) = VersionnedType::parse(raw_descriptor)?;
 
         match vt.ttype {
+            Type::BridgeExtraInfo => Ok(Descriptor::BridgeExtraInfo(
+                BridgeExtraInfo::parse(buff, vt.version)?,
+            )),
             Type::BridgePoolAssignment => Ok(Descriptor::BridgePoolAssignment(
                 BridgePoolAssignment::parse(buff, vt.version)?,
             )),
@@ -285,7 +253,13 @@
                 t
             ))
             .into()),
->>>>>>> 8170ae26
+        }
+    }
+
+    pub fn bridge_extra_info(self) -> Result<BridgeExtraInfo, Self> {
+        match self {
+            Descriptor::BridgeExtraInfo(d) => Ok(d),
+            _ => Err(self),
         }
     }
 
@@ -375,6 +349,7 @@
     #[tokio::test]
     async fn test_bridge_extra_info() {
         let res = read_test_file("tests/bridge_extra_info_test").await;
+        println!("{:?}", res);
         assert_eq!(res.len(), 1);
         assert!(res[0].is_ok());
     }
