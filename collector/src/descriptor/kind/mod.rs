mod utils;
mod bridge_extra_info;
mod bridge_pool_assignment;
mod bridge_server_descriptor;
mod server_descriptor;
pub(crate) mod utils;

pub use bridge_extra_info::BridgeExtraInfo;
pub use bridge_pool_assignment::BridgePoolAssignment;
pub use bridge_server_descriptor::BridgeServerDescriptor;
pub use server_descriptor::ServerDescriptor;

use std::fmt;
use std::str::FromStr;

use serde::{Deserialize, Serialize};

use crate::error::{Error, ErrorKind};

/// Type of a descriptor, unversionned
#[derive(Clone, Debug, PartialEq, Eq, PartialOrd, Ord)]
pub enum Type {
    BandwidthFile,
    BridgeExtraInfo,
    BridgeNetworkStatus,
    BridgePoolAssignment,
    BridgeServerDescriptor,
    BridgestrapStats,
    DirKeyCertificate3,
    Directory,
    ExtraInfo,
    Microdescriptor,
    NetworkStatus2,
    NetworkStatusConsensus3,
    NetworkStatusMicrodescConsensus3,
    NetworkStatusVote3,
    ServerDescriptor,
    SnowflakeStats,
    Tordnsel,
    Torperf,
    Unknown(String),
}

impl Type {
    pub const ALL_TYPES: [Type; 18] = [
        Type::BandwidthFile,
        Type::BridgeExtraInfo,
        Type::BridgeNetworkStatus,
        Type::BridgePoolAssignment,
        Type::BridgeServerDescriptor,
        Type::BridgestrapStats,
        Type::DirKeyCertificate3,
        Type::Directory,
        Type::ExtraInfo,
        Type::Microdescriptor,
        Type::NetworkStatus2,
        Type::NetworkStatusConsensus3,
        Type::NetworkStatusMicrodescConsensus3,
        Type::NetworkStatusVote3,
        Type::ServerDescriptor,
        Type::SnowflakeStats,
        Type::Tordnsel,
        Type::Torperf,
    ];

    pub fn as_str(&self) -> &str {
        use Type::*;
        match self {
            BandwidthFile => "bandwidth-file",
            BridgeExtraInfo => "bridge-extra-info",
            BridgeNetworkStatus => "bridge-network-status",
            BridgePoolAssignment => "bridge-pool-assignment",
            BridgeServerDescriptor => "bridge-server-descriptor",
            BridgestrapStats => "bridgestrap-stats",
            DirKeyCertificate3 => "dir-key-certificate-3",
            Directory => "directory",
            ExtraInfo => "extra-info",
            Microdescriptor => "microdescriptor",
            NetworkStatus2 => "network-status-2",
            NetworkStatusConsensus3 => "network-status-consensus-3",
            NetworkStatusMicrodescConsensus3 => "network-status-microdesc-consensus-3",
            NetworkStatusVote3 => "network-status-vote-3",
            ServerDescriptor => "server-descriptor",
            SnowflakeStats => "snowflake-stats",
            Tordnsel => "tordnsel",
            Torperf => "torperf",
            Unknown(s) => s.as_ref(),
        }
    }
}

impl FromStr for Type {
    type Err = std::convert::Infallible;

    fn from_str(val: &str) -> Result<Self, Self::Err> {
        use Type::*;
        Ok(match val {
            "bandwidth-file" => BandwidthFile,
            "bridge-extra-info" => BridgeExtraInfo,
            "bridge-network-status" => BridgeNetworkStatus,
            "bridge-pool-assignment" => BridgePoolAssignment,
            "bridge-server-descriptor" => BridgeServerDescriptor,
            "bridgestrap-stats" => BridgestrapStats,
            "dir-key-certificate-3" => DirKeyCertificate3,
            "directory" => Directory,
            "extra-info" => ExtraInfo,
            "microdescriptor" => Microdescriptor,
            "network-status-2" => NetworkStatus2,
            "network-status-consensus-3" => NetworkStatusConsensus3,
            "network-status-microdesc-consensus-3" => NetworkStatusMicrodescConsensus3,
            "network-status-vote-3" => NetworkStatusVote3,
            "server-descriptor" => ServerDescriptor,
            "snowflake-stats" => SnowflakeStats,
            "tordnsel" => Tordnsel,
            "torperf" => Torperf,
            other => dbg!(Unknown(other.to_owned())),
        })
    }
}

impl fmt::Display for Type {
    fn fmt(&self, f: &mut fmt::Formatter<'_>) -> fmt::Result {
        f.write_str(self.as_str())
    }
}

/// Type of a descriptor with version
#[derive(Clone, Debug, PartialEq, Eq, PartialOrd, Ord)]
pub struct VersionnedType {
    pub ttype: Type,
    pub version: (u32, u32),
}

impl VersionnedType {
    pub fn parse(input: &str) -> nom::IResult<&str, Self, nom::error::Error<&str>> {
        use crate::descriptor::nom_combinators::*;

        let (i, _) = tag("@type ")(input)?;
        let (i, ttype) = map(take_till(|c| c == ' '), |ttype| {
            Type::from_str(ttype).unwrap()
        })(i)?;
        let (i, _) = space1(i)?;
        let (i, major) = u32(i)?;
        let (i, _) = tag(".")(i)?;
        let (i, minor) = u32(i)?;
        let (i, _) = line_ending(i)?;

        Ok((
            i,
            VersionnedType {
                ttype,
                version: (major, minor),
            },
        ))
    }
}

impl fmt::Display for VersionnedType {
    fn fmt(&self, f: &mut fmt::Formatter<'_>) -> fmt::Result {
        write!(
            f,
            "@type {} {}.{}",
            self.ttype, self.version.0, self.version.1
        )
    }
}

impl Serialize for VersionnedType {
    fn serialize<S>(&self, serializer: S) -> Result<S::Ok, S::Error>
    where
        S: serde::Serializer,
    {
        serializer.serialize_str(&format!(
            "{} {}.{}",
            self.ttype.as_str(),
            self.version.0,
            self.version.1
        ))
    }
}

impl<'de> Deserialize<'de> for VersionnedType {
    fn deserialize<D>(deserializer: D) -> Result<Self, D::Error>
    where
        D: serde::Deserializer<'de>,
    {
        use serde::de::Error;
        let s = String::deserialize(deserializer)?;
        let (ttype, version) = s
            .split_once(' ')
            .ok_or_else(|| Error::custom("invalid value: missing space".to_owned()))?;
        let (major, minor) = version
            .split_once('.')
            .ok_or_else(|| Error::custom("invalid value: missing dot".to_owned()))?;

        let ttype = Type::from_str(ttype).unwrap();
        let major = major
            .parse()
            .map_err(|_| Error::custom("invalid value: invalid major".to_owned()))?;
        let minor = minor
            .parse()
            .map_err(|_| Error::custom("invalid value: invalid minor".to_owned()))?;

        Ok(VersionnedType {
            ttype,
            version: (major, minor),
        })
    }
}

impl Descriptor {
    pub fn decode(raw_descriptor: &str) -> Result<Self, Error> {
        let (buff, vt) = VersionnedType::parse(raw_descriptor)?;

        match vt.ttype {
            Type::BridgeExtraInfo => Ok(Descriptor::BridgeExtraInfo(
                BridgeExtraInfo::parse(buff, vt.version)?,
            )),
            Type::BridgePoolAssignment => Ok(Descriptor::BridgePoolAssignment(
                BridgePoolAssignment::parse(buff, vt.version)?,
            )),
            Type::BridgeServerDescriptor => Ok(Descriptor::BridgeServerDescriptor(
                BridgeServerDescriptor::parse(buff, vt.version)?,
            )),
            Type::ServerDescriptor => Ok(Descriptor::ServerDescriptor(ServerDescriptor::parse(
                buff, vt.version,
            )?)),
            t => Err(ErrorKind::UnsupportedDesc(format!(
                "unsupported descriptor {}, not implemented",
                t
            ))
            .into()),
        }
    }
}

#[derive(Debug)]
pub enum Descriptor {
    BridgeExtraInfo(BridgeExtraInfo),
    BridgePoolAssignment(BridgePoolAssignment),
    BridgeServerDescriptor(BridgeServerDescriptor),
    ServerDescriptor(ServerDescriptor),
    /*
        BandwidthFile,
        BridgeNetworkStatus,
        BridgestrapStats,
        DirKeyCertificate3,
        Directory,
        ExtraInfo,
        Microdescriptor,
        NetworkStatus2,
        NetworkStatusConsensus3,
        NetworkStatusMicrodescConsensus3,
        NetworkStatusVote3,
        SnowflakeStats,
        Tordnsel,
        Torperf,
    */
}

impl Descriptor {
    pub fn bridge_extra_info(self) -> Result<BridgeExtraInfo, Self> {
        match self {
            Descriptor::BridgeExtraInfo(d) => Ok(d),
            _ => Err(self),
        }
    }

    pub fn bridge_pool_assignment(self) -> Result<BridgePoolAssignment, Self> {
        match self {
            Descriptor::BridgePoolAssignment(d) => Ok(d),
            _ => Err(self),
        }
    }

    pub fn bridge_server_descriptor(self) -> Result<BridgeServerDescriptor, Self> {
        match self {
            Descriptor::BridgeServerDescriptor(d) => Ok(d),
            _ => Err(self),
        }
    }

    pub fn server_descriptor(self) -> Result<ServerDescriptor, Self> {
        match self {
            Descriptor::ServerDescriptor(d) => Ok(d),
            _ => Err(self),
        }
    }
}

#[derive(Debug)]
<<<<<<< HEAD
pub struct DescriptorLine<'a> {
=======
pub(crate) struct DescriptorLine<'a> {
>>>>>>> baf25493
    pub name: &'a str,
    pub values: Vec<&'a str>,
    pub cert: Option<&'a str>,
}

impl<'a> DescriptorLine<'a> {
    pub fn parse(input: &'a str) -> nom::IResult<&str, Self, nom::error::Error<&str>> {
        use crate::descriptor::nom_combinators::*;
        let (i, (name, values)) = sp_separated(input)?;
        let (i, _) = line_ending(i)?;
        let (i, cert) = opt(cert)(i)?;

        Ok((i, DescriptorLine { name, values, cert }))
    }
}

#[cfg(test)]
mod tests {
    use crate::descriptor::file_reader::FileReader;

    use futures::stream::{StreamExt, TryStreamExt};

    use super::*;

    async fn read_test_file(filename: &str) -> Vec<Result<Descriptor, Error>> {
        let desc = FileReader::read_file(filename)
            .and_then(|s| async move { Descriptor::decode(&s) })
            .collect::<Vec<_>>()
            .await;
        desc
    }

    #[tokio::test]
    async fn test_bridge_server_descriptor() {
        let res = read_test_file("tests/bridge_server_descriptor_test").await;
        assert_eq!(res.len(), 1);
        assert!(res[0].is_ok());
    }

    #[tokio::test]
    async fn test_bridge_server_descriptors() {
        let res = read_test_file("tests/bridge_server_descriptor_ex").await;
        res.iter().for_each(|d| {
            assert!(d.is_ok());
        });
    }

    #[tokio::test]
    async fn test_bridge_extra_info() {
        let res = read_test_file("tests/bridge_extra_info_test").await;
        println!("{:?}", res);
        assert_eq!(res.len(), 1);
        assert!(res[0].is_ok());
    }
}<|MERGE_RESOLUTION|>--- conflicted
+++ resolved
@@ -1,4 +1,3 @@
-mod utils;
 mod bridge_extra_info;
 mod bridge_pool_assignment;
 mod bridge_server_descriptor;
@@ -289,11 +288,7 @@
 }
 
 #[derive(Debug)]
-<<<<<<< HEAD
-pub struct DescriptorLine<'a> {
-=======
 pub(crate) struct DescriptorLine<'a> {
->>>>>>> baf25493
     pub name: &'a str,
     pub values: Vec<&'a str>,
     pub cert: Option<&'a str>,
