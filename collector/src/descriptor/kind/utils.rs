--- conflicted
+++ resolved
@@ -135,11 +135,7 @@
                         concat!("missing parameters to ", $keyword).to_owned()
                     ).into());
         }
-<<<<<<< HEAD
-        Ok(Some(v))
-    } else {
-        Ok(None)
-    }
+    };
 }
 
 pub(crate) fn hashmap_from_kv_vec(data: Vec<&str>) -> HashMap<String, String> {
@@ -153,9 +149,4 @@
     });
     res
 }
-=======
-    };
-}
-
-pub(crate) use extract_desc;
->>>>>>> 8170ae26
+pub(crate) use extract_desc;